"""
MIT License

Copyright (c) 2024-present japandotorg

Permission is hereby granted, free of charge, to any person obtaining a copy
of this software and associated documentation files (the "Software"), to deal
in the Software without restriction, including without limitation the rights
to use, copy, modify, merge, publish, distribute, sublicense, and/or sell
copies of the Software, and to permit persons to whom the Software is
furnished to do so, subject to the following conditions:

The above copyright notice and this permission notice shall be included in all
copies or substantial portions of the Software.

THE SOFTWARE IS PROVIDED "AS IS", WITHOUT WARRANTY OF ANY KIND, EXPRESS OR
IMPLIED, INCLUDING BUT NOT LIMITED TO THE WARRANTIES OF MERCHANTABILITY,
FITNESS FOR A PARTICULAR PURPOSE AND NONINFRINGEMENT. IN NO EVENT SHALL THE
AUTHORS OR COPYRIGHT HOLDERS BE LIABLE FOR ANY CLAIM, DAMAGES OR OTHER
LIABILITY, WHETHER IN AN ACTION OF CONTRACT, TORT OR OTHERWISE, ARISING FROM,
OUT OF OR IN CONNECTION WITH THE SOFTWARE OR THE USE OR OTHER DEALINGS IN THE
SOFTWARE.
"""

# isort: off
import io
import os
import sys
import asyncio
import logging
import platform
from typing import ClassVar, Dict, Final, Optional, Tuple

import discord
import aiohttp

import pathlib
import zipfile
import tarfile
import rich.progress

from redbot.core import data_manager

from .exceptions import DownloadFailed

# isort: on


log: logging.Logger = logging.getLogger("red.seina.screenshot.downloader")


class DriverManager:
    DRIVER_LATEST_RELEASE_URL: Final[str] = (
        "https://api.github.com/repos/mozilla/geckodriver/releases/latest"
    )
    DRIVER_RELEASE_TAG_URL: ClassVar[str] = (
        "https://api.github.com/repos/mozilla/geckodriver/releases/tags/{version}"
    )
    FIREFOX_DOWNLOAD_URL: ClassVar[str] = (
        "https://archive.mozilla.org/pub/firefox/nightly/latest-mozilla-central/firefox-{version}.en-US.{system}.{ext}"
    )
    TOR_EXPERT_BUNDLE_URL: ClassVar[str] = (
        "https://archive.org/download/seina-ext-tor/tor-{system}.{ext}"
    )

    def __init__(self, session: Optional[aiohttp.ClientSession] = None) -> None:
        self._tor_process: asyncio.subprocess.Process = discord.utils.MISSING
        self.__session: aiohttp.ClientSession = session or aiohttp.ClientSession()
        self.__event: asyncio.Event = asyncio.Event()

    @property
    def __environ(self) -> Dict[str, str]:
        environ: Dict[str, str] = os.environ.copy()
        if self.tor_location:
            environ["LD_LIBRARY_PATH"] = (
                os.getenv("LD_LIBRARY_PATH", "") + ":" + str(self.tor_location / "tor")
            )
        return environ

    @property
    def data_directory(self) -> pathlib.Path:
        return data_manager.cog_data_path(raw_name="Screenshot") / "data"

    @property
    def logs_directory(self) -> pathlib.Path:
        return self.data_directory / "logs"

    @property
    def driver_location(self) -> Optional[pathlib.Path]:
        return (
            loc[0]
            if (
                loc := list(self.data_directory.glob("geckodriver-{}*".format(self.get_os())))
                or (loc := list(self.data_directory.glob("geckodrive-{}*".format(self.get_os()))))
            )
            else None
        )

    @property
    def firefox_location(self) -> Optional[pathlib.Path]:
        return (
            loc[0]
            if (loc := list(self.data_directory.glob("firefox-{}/firefox*".format(self.get_os()))))
            else None
        )

    @property
    def tor_location(self) -> Optional[pathlib.Path]:
        return (
            loc[0]
            if (loc := list(self.data_directory.glob("tor-{}*".format(self.get_os()))))
            else None
        )

    @staticmethod
    def get_os_name() -> str:
        if platform.machine().lower().startswith("aarch"):
            return "linux-aarch"
        if platform.system().lower() == "linux":
            return "linux"
        elif platform.system().lower() == "windows":
            return "win"
        raise RuntimeError()

    @staticmethod
    def get_firefox_system() -> str:
        if platform.machine().lower() == "aarch64":
            return "linux-aarch64"
        elif platform.system().lower() == "linux":
            if platform.machine().endswith("64"):
                return "linux-x86_64"
            else:
                return "linux-i686"
        elif platform.system().lower() == "machine":
            if platform.machine().endswith("64"):
                return "win64"
            else:
                return "win32"
        raise RuntimeError("Not a supported device.")

    def get_os(self) -> str:
        return "{}{}".format(self.get_os_name(), 64 if platform.machine().endswith("64") else 32)

    def set_driver_downloaded(self) -> None:
        self.__event.set()

    def get_firefox_download_url(self, version: str) -> str:
        return self.FIREFOX_DOWNLOAD_URL.format(
            version=version,
            system=self.get_firefox_system(),
            ext="zip" if self.get_os().startswith("win") else "tar.bz2",
        )

    def get_tor_download_url(self) -> str:
        return self.TOR_EXPERT_BUNDLE_URL.format(
<<<<<<< HEAD
            system="expert-bundle-{}".format(os) if (os := self.get_os()) != "linux-aarch64" else "linux-aarch64",
=======
            system=(
                "expert-bundle-{}".format(os)
                if (os := self.get_os()) != "linux-aarch64"
                else "tor-linux-aarch64"
            ),
>>>>>>> 80820212
            ext="tar.bz2" if self.get_os().startswith("linux-aarch64") else "tar.gz",
        )

    async def wait_until_driver_downloaded(self) -> None:
        await self.__event.wait()

    async def execute_tor_binary(self) -> Optional[asyncio.subprocess.Process]:
        if self.tor_location is not None:
            process: asyncio.subprocess.Process = await asyncio.subprocess.create_subprocess_shell(
                (
                    "{0}/tor/tor -f {0}/torrc"
                    if not self.get_os().startswith("win")
                    else "{0}/tor/tor.exe -f {0}/torrc"
                ).format(self.tor_location),
                env=self.__environ,
                stdin=asyncio.subprocess.PIPE,
                stderr=asyncio.subprocess.PIPE,
                stdout=asyncio.subprocess.PIPE,
            )
            self._tor_process: asyncio.subprocess.Process = process
            log.info("Connected to tor successfully with ip:port 127.0.0.1:21666")

    async def get_latest_release_version(self) -> str:
        async with self.__session.get(url=self.DRIVER_LATEST_RELEASE_URL) as response:
            json: Dict[str, str] = await response.json()
        version: str = json.get("tag_name", "v0.35.0")
        return version

    async def get_driver_download_url(self) -> str:
        version: str = await self.get_latest_release_version()
        async with self.__session.get(
            self.DRIVER_RELEASE_TAG_URL.format(version=version)
        ) as response:
            json = await response.json()
        assets = json["assets"]
        name: str = "{}-{}-{}.".format("geckodriver", version, self.get_os())
        output_dict = [asset for asset in assets if asset["name"].startswith(name)]
        url: str = output_dict[0]["browser_download_url"]
        return url

    async def get_firefox_archive(self) -> Tuple[str, bytes]:
        url: str = self.get_firefox_download_url("132.0a1")
        log.info("Downloading firefox - %s" % url)
        async with self.__session.get(url=url) as response:
            if response.status == 404:
                raise DownloadFailed("Could not find firefox with url: '%s'" % url, retry=False)
            elif 400 <= response.status < 600:
                raise DownloadFailed(retry=True)
            response.raise_for_status()
            byte: bytearray = bytearray()
            byte_num: int = 0
            with rich.progress.Progress(
                rich.progress.SpinnerColumn(),
                rich.progress.TextColumn("[progress.description]{task.description}"),
                rich.progress.BarColumn(),
                rich.progress.TextColumn("[progress.percentage]{task.percentage:>3.0f}%"),
                rich.progress.TimeRemainingColumn(),
                rich.progress.TimeElapsedColumn(),
            ) as progress:
                task = progress.add_task(
                    "[red.seina.screenshot.downloader] Downloading Firefox",
                    total=response.content_length,
                )
                chunk: bytes = await response.content.read(1024)
                while chunk:
                    byte.extend(chunk)
                    size: int = sys.getsizeof(chunk)
                    byte_num += size
                    progress.update(task, advance=size)
                    chunk: bytes = await response.content.read(1024)
        return url, bytes(byte)

    async def get_driver_archive(self) -> Tuple[str, bytes]:
        url: str = await self.get_driver_download_url()
        log.info("Downloading driver - %s" % url)
        async with self.__session.get(url=url) as response:
            if response.status == 404:
                raise DownloadFailed("Could not find a driver with url: '%s" % url, retry=False)
            elif 400 <= response.status < 600:
                raise DownloadFailed(retry=True)
            response.raise_for_status()
            byte: bytearray = bytearray()
            byte_num: int = 0
            with rich.progress.Progress(
                rich.progress.SpinnerColumn(),
                rich.progress.TextColumn("[progress.description]{task.description}"),
                rich.progress.BarColumn(),
                rich.progress.TextColumn("[progress.percentage]{task.percentage:>3.0f}%"),
                rich.progress.TimeRemainingColumn(),
                rich.progress.TimeElapsedColumn(),
            ) as progress:
                task: rich.progress.TaskID = progress.add_task(
                    "[red.seina.screenshot.downloader] Downloading driver",
                    total=response.content_length,
                )
                chunk: bytes = await response.content.read(1024)
                while chunk:
                    byte.extend(chunk)
                    size: int = sys.getsizeof(chunk)
                    byte_num += size
                    progress.update(task, advance=size)
                    chunk: bytes = await response.content.read(1024)
        return url, bytes(byte)

    async def get_tor_archive(self) -> Tuple[str, bytes]:
        url: str = self.get_tor_download_url()
        log.info("Downloading tor - %s" % url)
        async with self.__session.get(url=url) as response:
            if response.status == 404:
                raise DownloadFailed(
                    "Could not find tor expert bundle with url: '%s'" % url, retry=False
                )
            elif 400 <= response.status < 600:
                raise DownloadFailed(retry=True)
            response.raise_for_status()
            byte: bytearray = bytearray()
            byte_num: int = 0
            with rich.progress.Progress(
                rich.progress.SpinnerColumn(),
                rich.progress.TextColumn("[progress.description]{task.description}"),
                rich.progress.BarColumn(),
                rich.progress.TextColumn("[progress.percentage]{task.percentage:>3.0f}%"),
                rich.progress.TimeRemainingColumn(),
                rich.progress.TimeElapsedColumn(),
            ) as progress:
                task = progress.add_task(
                    "[red.seina.screenshot.downloader] Downloading Tor",
                    total=response.content_length,
                )
                chunk: bytes = await response.content.read(1024)
                while chunk:
                    byte.extend(chunk)
                    size: int = sys.getsizeof(chunk)
                    byte_num += size
                    progress.update(task, advance=size)
                    chunk: bytes = await response.content.read(1024)
        return url, bytes(byte)

    async def download_and_extract_firefox(self) -> None:
        url, byte = await self.get_firefox_archive()
        if url.endswith(".zip"):
            with zipfile.ZipFile(io.BytesIO(byte), mode="r") as zip:
                await asyncio.to_thread(lambda: zip.extractall(path=self.data_directory))
        elif url.endswith("tar.bz2"):
            tar: tarfile.TarFile = tarfile.TarFile.open(fileobj=io.BytesIO(byte), mode="r:bz2")
            await asyncio.to_thread(lambda: tar.extractall(path=self.data_directory))
        else:
            raise DownloadFailed("Failed to download firefox.")
        path: pathlib.Path = list(self.data_directory.glob("firefox*"))[0]
        name: str = path.name + "-{}".format(self.get_os())
        os.rename(path, self.data_directory / name)
        log.info("Downloaded firefox successfully with location: {}".format(self.firefox_location))

    async def download_and_extract_driver(self) -> None:
        url, byte = await self.get_driver_archive()
        if url.endswith(".zip"):
            with zipfile.ZipFile(file=io.BytesIO(byte), mode="r") as zip:
                await asyncio.to_thread(lambda: zip.extractall(path=self.data_directory))
        elif url.endswith(".tar.gz"):
            tar: tarfile.TarFile = tarfile.TarFile.open(fileobj=io.BytesIO(byte), mode="r:gz")
            await asyncio.to_thread(lambda: tar.extractall(path=self.data_directory))
        else:
            raise DownloadFailed("Failed to download the driver.")
        path: pathlib.Path = list(self.data_directory.glob("geckodriver*"))[0]
        idx: int = path.name.rfind(".")
        name: str = path.name[:idx] + "-{}".format(self.get_os())
        os.rename(
            path,
            (
                self.data_directory / "{}.exe".format(name)
                if self.get_os().startswith("win")
                else self.data_directory / name
            ),
        )
        log.info("Downloaded driver successfully with location: {}".format(self.driver_location))

    async def download_and_extract_tor(self) -> None:
        url, byte = await self.get_tor_archive()
        if url.endswith("bz2"):
            tar: tarfile.TarFile = tarfile.TarFile.open(fileobj=io.BytesIO(byte), mode="r:bz2")
            await asyncio.to_thread(lambda: tar.extractall(path=self.data_directory))
        elif url.endswith("gz"):
            tar: tarfile.TarFile = tarfile.TarFile.open(fileobj=io.BytesIO(byte), mode="r:gz")
            await asyncio.to_thread(
                lambda: tar.extractall(path=self.data_directory / "tor-{}".format(self.get_os()))
            )
        else:
            raise DownloadFailed("Failed to download tor.")
        if self.tor_location is not None:
            file: pathlib.Path = self.tor_location / "torrc"
            with file.open("w", encoding="utf-8") as t:
                t.write(
                    """
                    # Ports
                    SOCKSPort 21666
                    ControlPort 27666
                    
                    # Logs
                    Log debug file {}
                    DataDirectory {}
                    """.format(
                        self.logs_directory / "tor.log", self.tor_location / "teb-data"
                    )
                )
        log.info("Downloaded tor successfully with location: {}".format(self.tor_location))<|MERGE_RESOLUTION|>--- conflicted
+++ resolved
@@ -153,15 +153,11 @@
 
     def get_tor_download_url(self) -> str:
         return self.TOR_EXPERT_BUNDLE_URL.format(
-<<<<<<< HEAD
-            system="expert-bundle-{}".format(os) if (os := self.get_os()) != "linux-aarch64" else "linux-aarch64",
-=======
             system=(
                 "expert-bundle-{}".format(os)
                 if (os := self.get_os()) != "linux-aarch64"
-                else "tor-linux-aarch64"
+                else "linux-aarch64"
             ),
->>>>>>> 80820212
             ext="tar.bz2" if self.get_os().startswith("linux-aarch64") else "tar.gz",
         )
 
