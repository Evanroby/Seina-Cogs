"""
MIT License

Copyright (c) 2022-present japandotorg

Permission is hereby granted, free of charge, to any person obtaining a copy
of this software and associated documentation files (the "Software"), to deal
in the Software without restriction, including without limitation the rights
to use, copy, modify, merge, publish, distribute, sublicense, and/or sell
copies of the Software, and to permit persons to whom the Software is
furnished to do so, subject to the following conditions:

The above copyright notice and this permission notice shall be included in all
copies or substantial portions of the Software.

THE SOFTWARE IS PROVIDED "AS IS", WITHOUT WARRANTY OF ANY KIND, EXPRESS OR
IMPLIED, INCLUDING BUT NOT LIMITED TO THE WARRANTIES OF MERCHANTABILITY,
FITNESS FOR A PARTICULAR PURPOSE AND NONINFRINGEMENT. IN NO EVENT SHALL THE
AUTHORS OR COPYRIGHT HOLDERS BE LIABLE FOR ANY CLAIM, DAMAGES OR OTHER
LIABILITY, WHETHER IN AN ACTION OF CONTRACT, TORT OR OTHERWISE, ARISING FROM,
OUT OF OR IN CONNECTION WITH THE SOFTWARE OR THE USE OR OTHER DEALINGS IN THE
SOFTWARE.
"""

from datetime import datetime

import discord
import pytz
from redbot.core import commands  # type: ignore
from redbot.core.bot import Red  # type: ignore

from .utils import _fetch_free_games  # type: ignore


class EpicGames(commands.Cog):
    """
    A simple cog to get data from the free games promotion api.
    """

    __author__ = ["inthedark.org#0666"]
    __version__ = "0.1.0"

    async def red_delete_data_for_user(self, **kwargs):
        return

    def __init__(self, bot: Red):
        self.bot: Red = bot

    def format_help_for_context(self, ctx: commands.Context) -> str:
        pre_processed = super().format_help_for_context(ctx) or ""
        n = "\n" if "\n\n" not in pre_processed else ""
        text = [
            f"{pre_processed}{n}",
            f"Cog Version: **{self.__version__}**" f"Author: **{self.__author__}**",
        ]
        return "\n".join(text)

    @commands.guild_only()
    @commands.command(name="epicgames", aliases=["freegames", "egs", "freegame"])
    async def _epic_games(self, ctx: commands.Context):
        """
        Finds free game info from epic games promotional api.
        """
        data = _fetch_free_games()

        for game in data["data"]["Catalog"]["searchStore"]["elements"]:
            if (
                game["price"]["totalPrice"]["originalPrice"] != 0
                and game["promotions"] is not None
            ):
                now = False

                if len(game["promotions"]["promotionalOffers"]) > 0:
                    now = True
                elif len(game["promotions"]["upcomingPromotionalOffers"]) > 0:
                    now = False

                embed: discord.Embed = discord.Embed(
                    title=("Free game right now!" if now else "Free game coming soon!")
                    + ": "
                    + game["title"],
                    color=(discord.Color.green() if now else discord.Color.red()),
                )
                embed.add_field(
                    name="Publisher:",
                    value=game["seller"]["name"],
                    inline=False,
                )
                embed.add_field(
                    name="Original Price:",
                    value=game["price"]["totalPrice"]["fmtPrice"]["originalPrice"],
                    inline=False,
                )

                game_data = datetime.strptime(
                    game["promotions"][
                        ("promotionalOffers" if now else "upcomingPromotionalOffers")
                    ][0]["promotionalOffers"][0][("endDate" if now else "startDate")],
                    "%Y-%m-%dT%H:%M:%S.%fZ",
                ).replace(tzinfo=pytz.utc)

                embed.add_field(
                    name=("Ends:" if now else "Starts:"),
                    value=game_data.astimezone(pytz.timezone("US/Eastern")).strftime(
                        "%Y-%m-%d %H:%M"
                    )
                    + " EST",
                )
<<<<<<< HEAD
                
                for image in game['keyImages']:
                    if image['type'] == 'OfferImageWide':
                        url = image['url']
=======

                for image in game["KeyImages"]:
                    if image["type"] == "OfferImageWide":
                        url = image["url"]
>>>>>>> 16b7f540
                        embed.set_image(url=url)

                await ctx.send(embed=embed)<|MERGE_RESOLUTION|>--- conflicted
+++ resolved
@@ -106,17 +106,11 @@
                     )
                     + " EST",
                 )
-<<<<<<< HEAD
                 
                 for image in game['keyImages']:
                     if image['type'] == 'OfferImageWide':
                         url = image['url']
-=======
 
-                for image in game["KeyImages"]:
-                    if image["type"] == "OfferImageWide":
-                        url = image["url"]
->>>>>>> 16b7f540
                         embed.set_image(url=url)
 
                 await ctx.send(embed=embed)