<<<<<<< HEAD
"""
MIT License

Copyright (c) 2024-present japandotorg

Permission is hereby granted, free of charge, to any person obtaining a copy
of this software and associated documentation files (the "Software"), to deal
in the Software without restriction, including without limitation the rights
to use, copy, modify, merge, publish, distribute, sublicense, and/or sell
copies of the Software, and to permit persons to whom the Software is
furnished to do so, subject to the following conditions:

The above copyright notice and this permission notice shall be included in all
copies or substantial portions of the Software.

THE SOFTWARE IS PROVIDED "AS IS", WITHOUT WARRANTY OF ANY KIND, EXPRESS OR
IMPLIED, INCLUDING BUT NOT LIMITED TO THE WARRANTIES OF MERCHANTABILITY,
FITNESS FOR A PARTICULAR PURPOSE AND NONINFRINGEMENT. IN NO EVENT SHALL THE
AUTHORS OR COPYRIGHT HOLDERS BE LIABLE FOR ANY CLAIM, DAMAGES OR OTHER
LIABILITY, WHETHER IN AN ACTION OF CONTRACT, TORT OR OTHERWISE, ARISING FROM,
OUT OF OR IN CONNECTION WITH THE SOFTWARE OR THE USE OR OTHER DEALINGS IN THE
SOFTWARE.
"""

=======
>>>>>>> d8202e29
from typing import Dict, Final, List, Union

from redbot.core import Config, commands
from redbot.core.bot import Red
from redbot.core.utils.chat_formatting import humanize_list

from ._tagscript import TAGSCRIPT_LIMIT, TagCharacterLimitReached, boosted, unboosted
from .abc import CompositeMetaClass
from .commands.message import MessageCommands
from .events import EventMixin


class BoostUtils(
    commands.Cog,
    EventMixin,
    MessageCommands,
    metaclass=CompositeMetaClass,
):
    """Nitro Boost Utilities."""

    __author__: Final[List[str]] = ["inthedark.org"]
    __version__: Final[str] = "0.1.0"

    def __init__(self, bot: Red) -> None:
        super().__init__()
        self.bot: Red = bot
        self.config: Config = Config.get_conf(
            self,
            identifier=69_666_420,
            force_registration=True,
        )
        default_guild: Dict[str, Dict[str, Union[bool, List[int], str]]] = {
            "boost_message": {
                "toggle": False,
                "channels": [],
                "boosted": boosted,
                "unboosted": unboosted,
            }
        }
        self.config.register_guild(**default_guild)

    def format_help_for_context(self, ctx: commands.Context) -> str:
        pre_processed: str = super().format_help_for_context(ctx)
        n: str = "\n" if "\n\n" not in pre_processed else ""
        text = [
            f"{pre_processed}{n}",
            f"**Author:** {humanize_list(self.__author__)}",
            f"**Version:** {str(self.__version__)}",
        ]
        return "\n".join(text)

    @staticmethod
    async def validate_tagscript(tagscript: str) -> bool:
        length = len(tagscript)
        if length > TAGSCRIPT_LIMIT:
            raise TagCharacterLimitReached(TAGSCRIPT_LIMIT, length)
        return True<|MERGE_RESOLUTION|>--- conflicted
+++ resolved
@@ -1,4 +1,3 @@
-<<<<<<< HEAD
 """
 MIT License
 
@@ -23,8 +22,7 @@
 SOFTWARE.
 """
 
-=======
->>>>>>> d8202e29
+
 from typing import Dict, Final, List, Union
 
 from redbot.core import Config, commands
