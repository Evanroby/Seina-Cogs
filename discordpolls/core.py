"""
MIT License

Copyright (c) 2024-present japandotorg

Permission is hereby granted, free of charge, to any person obtaining a copy
of this software and associated documentation files (the "Software"), to deal
in the Software without restriction, including without limitation the rights
to use, copy, modify, merge, publish, distribute, sublicense, and/or sell
copies of the Software, and to permit persons to whom the Software is
furnished to do so, subject to the following conditions:

The above copyright notice and this permission notice shall be included in all
copies or substantial portions of the Software.

THE SOFTWARE IS PROVIDED "AS IS", WITHOUT WARRANTY OF ANY KIND, EXPRESS OR
IMPLIED, INCLUDING BUT NOT LIMITED TO THE WARRANTIES OF MERCHANTABILITY,
FITNESS FOR A PARTICULAR PURPOSE AND NONINFRINGEMENT. IN NO EVENT SHALL THE
AUTHORS OR COPYRIGHT HOLDERS BE LIABLE FOR ANY CLAIM, DAMAGES OR OTHER
LIABILITY, WHETHER IN AN ACTION OF CONTRACT, TORT OR OTHERWISE, ARISING FROM,
OUT OF OR IN CONNECTION WITH THE SOFTWARE OR THE USE OR OTHER DEALINGS IN THE
SOFTWARE.
"""

import contextlib
import datetime
import logging
from typing import Any, Dict, Final, List, Literal, Optional, Tuple, Union, cast

import discord
import TagScriptEngine as tse
from redbot.core import commands
from redbot.core.bot import Red
from redbot.core.config import Config, Group, Value
<<<<<<< HEAD
from redbot.core.utils.views import SimpleMenu
from redbot.core.utils.chat_formatting import box, pagify, humanize_list
=======
from redbot.core.utils.chat_formatting import box, pagify
from redbot.core.utils.views import SimpleMenu
>>>>>>> 5a680dff

from ._tagscript import (
    PollAdapter,
    PollAnswerAdapter,
    TagScriptConverter,
    _default_add,
    _default_remove,
    process_tagscript,
)
from .converters import OptionConverter, PollConverter, QuestionConverter
from .utils import ordinal
from .views import DisableOnTimeoutView, PollAnswerButton

log: logging.Logger = logging.getLogger("red.seina.discordpolls.core")


class DiscordPolls(commands.Cog):
    """Manage And Log Builtin Discord Polls."""

    __author__: Final[List[str]] = ["inthedark.org"]
    __version__: Final[str] = "0.1.0"

    def __init__(self, bot: Red) -> None:
        self.bot: Red = bot
        self.config: Config = Config.get_conf(
            self,
            identifier=69_666_420,
            force_registration=True,
        )
        _default: Dict[str, Dict[str, Union[bool, Union[Optional[int], Dict[str, str]]]]] = dict(
            log=dict(
                toggle=False,
                channel=None,
                message=dict(
                    add=_default_add,
                    remove=_default_remove,
                ),
            )
        )
        self.config.register_guild(**_default)

    def format_help_for_context(self, ctx: commands.Context) -> str:
        pre_processed = super().format_help_for_context(ctx)
        n = "\n" if "\n\n" not in pre_processed else ""
        text = [
            f"{pre_processed}{n}",
            f"Author: **{humanize_list(self.__author__)}**",
            f"Cog Version: **{self.__version__}**",
        ]
        return "\n".join(text)

    async def get_or_fetch_guild(self, id: int) -> discord.Guild:
        if (guild := self.bot.get_guild(id)) is not None:
            return guild
        return await self.bot.fetch_guild(id)

    async def get_or_fetch_guild_channel(
        self, guild: discord.Guild, id: int
    ) -> Union[discord.abc.GuildChannel, discord.Thread]:
        if (channel := guild.get_channel(id)) is not None:
            return channel
        return await guild.fetch_channel(id)

    async def _send_response(
        self,
        channel: discord.TextChannel,
        member: discord.Member,
        answer: discord.PollAnswer,
        **kwargs: Any,
    ) -> None:
        if not (
            (message := kwargs.get("message", None))
            and (default := kwargs.get("default", None))
            and (value := kwargs.get("value", None))
        ):
            raise commands.BadArgument("`message`, `default` and `value` are required kwargs.")
        voters: List[Union[discord.User, discord.Member]] = [
            voter async for voter in answer.voters()
        ]
        _kwargs: Dict[str, Any] = process_tagscript(
            message,
            dict(
                poll=PollAdapter(answer.poll),
                answer=PollAnswerAdapter(answer, voters),
                member=tse.MemberAdapter(member),
                color=tse.StringAdapter(await self.bot.get_embed_color(channel)),
                time=tse.IntAdapter(int(discord.utils.utcnow().timestamp())),
            ),
        )
        if not _kwargs:
            await cast(Value, value).clear()
            _kwargs: Dict[str, Any] = process_tagscript(
                default,
                dict(
                    poll=PollAdapter(answer.poll),
                    answer=PollAnswerAdapter(answer, voters),
                    member=tse.MemberAdapter(member),
                    color=tse.StringAdapter(await self.bot.get_embed_color(member)),
                    time=tse.IntAdapter(int(discord.utils.utcnow().timestamp())),
                ),
            )
        _kwargs["allowed_mentions"] = discord.AllowedMentions.none()
        try:
            await channel.send(**_kwargs)
        except (discord.Forbidden, discord.HTTPException) as error:
            log.debug("Unable to send polling logs.", exc_info=error)

    @commands.Cog.listener()
    async def on_raw_poll_vote_add(self, payload: discord.RawPollVoteActionEvent):
        if not (guild := await self.get_or_fetch_guild(payload.guild_id)):
            return
        config: Dict[str, Union[bool, Union[Optional[int], Dict[str, str]]]] = (
            await self.config.guild(guild).log()
        )
        if not config.get("toggle", False):
            return
        if not (user := await self.bot.get_or_fetch_member(guild, payload.user_id)):
            return
        if not (log_chan_id := config.get("channel", None)):
            return
        me: discord.Member = await self.bot.get_or_fetch_member(
            guild, cast(discord.ClientUser, self.bot.user).id
        )
        if not (
            (channel := await self.get_or_fetch_guild_channel(guild, payload.channel_id))
            and channel.permissions_for(me).read_message_history
            and channel.permissions_for(me).view_channel
            and isinstance(channel, (discord.TextChannel, discord.Thread))
        ):
            return
        if not (log_chan := await self.get_or_fetch_guild_channel(guild, log_chan_id)):
            return
        if not (
            (message := await channel.fetch_message(payload.message_id)) and (poll := message.poll)
        ):
            return
        if not (answer := poll.get_answer(payload.answer_id)):
            return
        await self._send_response(
            log_chan,
            user,
            answer,
            message=cast(Dict[str, str], config["message"]).get("add", _default_add),
            default=_default_add,
            value=cast(Group, cast(Group, self.config.guild(guild).log).message).add,
        )

    @commands.Cog.listener()
    async def on_raw_poll_vote_remove(self, payload: discord.RawPollVoteActionEvent):
        if not (guild := await self.get_or_fetch_guild(payload.guild_id)):
            return
        config: Dict[str, Union[bool, Union[Optional[int], Dict[str, str]]]] = (
            await self.config.guild(guild).log()
        )
        if not config.get("toggle", False):
            return
        if not (user := await self.bot.get_or_fetch_member(guild, payload.user_id)):
            return
        if not (log_chan_id := config.get("channel", None)):
            return
        me: discord.Member = await self.bot.get_or_fetch_member(
            guild, cast(discord.ClientUser, self.bot.user).id
        )
        if not (
            (channel := await self.get_or_fetch_guild_channel(guild, payload.channel_id))
            and channel.permissions_for(me).read_message_history
            and channel.permissions_for(me).view_channel
            and isinstance(channel, (discord.TextChannel, discord.Thread))
        ):
            return
        if not (log_chan := await self.get_or_fetch_guild_channel(guild, log_chan_id)):
            return
        if not (
            (message := await channel.fetch_message(payload.message_id)) and (poll := message.poll)
        ):
            return
        if not (answer := poll.get_answer(payload.answer_id)):
            return
        await self._send_response(
            log_chan,
            user,
            answer,
            message=cast(Dict[str, str], config["message"]).get("remove", _default_remove),
            default=_default_remove,
            value=cast(Group, cast(Group, self.config.guild(guild).log).message).remove,
        )

    @commands.guild_only()
    @commands.group(name="discordpolls", aliases=["discordpoll", "dpoll"])
    async def _poll(self, _: commands.GuildContext):
        """Base command to manage polls."""

    @_poll.command(name="create")
    @commands.cooldown(1, 30, commands.BucketType.channel)
    @commands.has_permissions(send_polls=True)
    @commands.bot_has_permissions(send_polls=True)
    async def _poll_create(
        self,
        ctx: commands.GuildContext,
        question: QuestionConverter,
        options: commands.Greedy[OptionConverter],
        *,
        duration: commands.Range[int, 1, 3] = 12,
        multiple: bool = False,
    ):
        """
        Create a poll.

        **Arguments**:
        - `question :` may be separated by a `;` and have no space.
        - `options  :` may be separated by a `|` and have no space.
        - `duration :` duration of the poll, can only be hours (default: 12).
        - `multiple :` allow/deny multiple selection (default: False).
        """
        if len(options) > 10:
            raise commands.BadArgument("Discord polls only support 10 or lesser arguments.")
        dt: datetime.timedelta = datetime.timedelta(hours=duration)
        q, q_emoji = cast(Tuple[str, Optional[discord.PartialEmoji]], question)
        media: discord.PollMedia = discord.PollMedia(text=q, emoji=q_emoji)
        poll: discord.Poll = discord.Poll(
            media, dt, multiple=multiple, layout_type=discord.PollLayoutType.default
        )
        for string, emoji in cast(List[Tuple[str, Optional[discord.PartialEmoji]]], options):
            poll.add_answer(text=string, emoji=emoji)
        await ctx.send(poll=poll)

    @_poll.command(name="end", aliases=["stop"])
    async def _poll_end(self, ctx: commands.Context, poll: PollConverter):
        """
        End a poll owned by [botname].

        **Arguments**:
        - `poll :` the message with a poll attached (must be owned by [botname]).
        """
        if (message := poll.message) and message.author.id != ctx.me.id:
            raise commands.BadArgument("Cannot end polls not authored by the bot.")
        await poll.end()
        await ctx.tick(message="Ended the poll.")

    @_poll.command(name="answer", aliases=["option"])
    async def _answer(
        self,
        ctx: commands.Context,
        poll: PollConverter,
        number: Literal[1, 2, 3, 4, 5, 6, 7, 8, 9, 10],
    ):
        """
        View info a specific answer of a poll.

        **Arguments**:
        - `poll   :` the message with a poll attached.
        - `number :` the answer number/id.
        """
        if not (answer := poll.get_answer(id=number)):
            raise commands.BadArgument("This poll only has {} answers.".format(len(poll.answers)))
        users: List[Union[discord.User, discord.Member]] = [
            voter async for voter in answer.voters()
        ]
        string: str = "\n".join(
            [
                "`{0} `: {1.mention} (`{1.id}`)".format(
                    idx + 1,
                    user,
                )
                for idx, user in enumerate(users)
            ]
        )
        pages: List[str] = list(pagify(string, page_length=1024))
        embeds: List[discord.Embed] = []
        for idx, page in enumerate(pages):
            embed: discord.Embed = discord.Embed(
                title="{} Answer!".format(ordinal(number).upper()),
                color=await ctx.embed_color(),
                url=poll.message.jump_url if poll.message else None,
                description=(
                    """
                `Question :` {}\n
                `Answer   :` {}\n
                `Emoji    :` {}\n
                `Votes    :` {}\n
                `Voted    :` {}\n
                """.format(
                        poll.question,
                        answer.text.strip(),
                        emoji if (emoji := answer.emoji) else "None",
                        ul if (ul := len(users)) >= (vc := answer.vote_count) else vc,
                        True if ctx.author in users else answer.self_voted,
                    )
                ),
            )
            embed.add_field(name="Voters:", value=page, inline=False)
            embed.set_footer(text="Page {}/{}".format(idx, len(pages)))
            embeds.append(embed)
        await SimpleMenu(embeds, disable_after_timeout=True).start(ctx)

    @_poll.command(name="answers", aliases=["options"])
    async def _poll_answers(self, ctx: commands.Context, poll: PollConverter):
        """
        View all the answers of a poll.

        **Arguments**:
        - `poll :` the message with a poll attached.
        """
        if not (answers := poll.answers):
            raise commands.BadArgument("Poll does not have any answers.")
        view: DisableOnTimeoutView = DisableOnTimeoutView(ctx)
        counter: int = 1
        for idx, answer in enumerate(answers):
            if idx > 4:
                counter: int = 2
            view.add_item(PollAnswerButton(ctx, answer, row=counter))
        users: List[Union[discord.User, discord.Member]] = [
            voter async for voter in answers[0].voters()
        ]
        embed: discord.Embed = discord.Embed(
            title="{} Answer!".format(ordinal(answers[0].id).upper()),
            color=await ctx.embed_color(),
            url=poll.message.jump_url if poll.message else None,
            description=(
                """
                `Question :` {}\n
                `Answer   :` {}\n
                `Emoji    :` {}\n
                `Votes    :` {}\n
                `Voted    :` {}\n
                """.format(
                    poll.question,
                    answers[0].text.strip(),
                    emoji if (emoji := answers[0].emoji) else "None",
                    ul if (ul := len(users)) >= (vc := answers[0].vote_count) else vc,
                    True if ctx.author in users else answers[0].self_voted,
                )
            ),
        )
        string: str = "\n".join(
            [
                "`{0} `: {1.mention} (`{1.id}`)".format(
                    idx + 1,
                    user,
                )
                for idx, user in enumerate(users)
            ]
        )
        for idx, page in enumerate(list(pagify(string, page_length=1024))):
            if idx > 24:
                continue
            embed.add_field(name="Voters:", value=page, inline=False)
        embed.set_footer(text="Page: {}/{}.".format(answers[0].id, len(answers)))
        await ctx.send(
            embed=embed,
            view=view,
            reference=ctx.message.to_reference(fail_if_not_exists=False),
            allowed_mentions=discord.AllowedMentions.none(),
        )

    @_poll.command(name="giveroles", aliases=["roles", "role"])
    @commands.bot_has_permissions(manage_roles=True)
    @commands.admin_or_permissions(administrator=True)
    @commands.cooldown(1, 120, commands.BucketType.guild)
    async def _poll_give_roles(
        self,
        ctx: commands.GuildContext,
        poll: PollConverter,
        number: Literal[1, 2, 3, 4, 5, 6, 7, 8, 9, 10],
        *roles: discord.Role,
    ):
        """
        Mass apply role to all the voters of a specific answer in a poll.

        **Arguments**:
        - `poll   :` the message with a poll attached.
        - `number :` the answer number/id.
        - `roles  :` roles to be applied.
        """
        async with ctx.typing():
            if not (answer := poll.get_answer(id=number)):
                raise commands.BadArgument(
                    "This poll only has {} answers.".format(len(poll.answers))
                )
            counter: int = 0
            members: List[Union[discord.User, discord.Member]] = [
                voter async for voter in answer.voters()
            ]
            for member in members:
                if isinstance(member, discord.User):
                    continue
                for role in roles:
                    if not ctx.author._roles.has(role.id):
                        with contextlib.suppress(discord.HTTPException):
                            await member.add_roles(role)
                            counter += 1
        await ctx.send(
            (
                """
                Added {} roles to {} user{}.\n
                Question: {}.
                """.format(
                    len(roles), counter, "s" if counter > 1 else "", poll.question
                )
            )
        )

    @commands.admin_or_permissions(administrator=True)
    @_poll.group(name="log", aliases=["logging"])
    async def _poll_log(self, _: commands.GuildContext):
        """
        Logging Configuration Commands For Polls.
        """

    @cast(commands.Group, _poll_log).command(name="toggle")
    async def _poll_log_toggle(self, ctx: commands.GuildContext, true_or_false: bool):
        """
        Toggle poll logging in this server.
        """
        await cast(Group, self.config.guild(ctx.guild).log).toggle.set(true_or_false)
        await ctx.send(
            "Logging is not {} in this server.".format("enabled" if true_or_false else "disabled")
        )

    @cast(commands.Group, _poll_log).command(name="channel")
    async def _poll_log_channel(
        self, ctx: commands.GuildContext, channel: Optional[discord.TextChannel] = None
    ):
        """
        Configure the logging channel.
        """
        if not channel:
            await cast(Group, self.config.guild(ctx.guild).log).channel.clear()
            await ctx.send("Cleared the logging channel.")
            return
        await cast(Group, self.config.guild(ctx.guild).log).channel.set(channel.id)
        await ctx.send("Logging channel set to {}.".format(channel.jump_url))

    @cast(commands.Group, _poll_log).command(name="message")
    async def _poll_log_message(
        self,
        ctx: commands.GuildContext,
        type: Literal["add", "remove"],
        *,
        message: Optional[TagScriptConverter] = None,
    ):
        """
        Configure the poll logging message.

        [Docs WIP]
        """
        if type.lower() == "add":
            if not message:
                await cast(
                    Group, cast(Group, self.config.guild(ctx.guild).log).message
                ).add.clear()
                await ctx.send(
                    "Logging message for on vote add was reset to default.\n{}".format(
                        box(_default_add, lang="json")
                    )
                )
                return
            await cast(Group, cast(Group, self.config.guild(ctx.guild).log).message).add.set(
                message
            )
            await ctx.send(
                "Logging message for on vote add was configured to:\n{}".format(
                    box(str(message), lang="json")
                )
            )
        elif type.lower() == "remove":
            if not message:
                await cast(
                    Group, cast(Group, self.config.guild(ctx.guild).log).message
                ).remove.clear()
                await ctx.send(
                    "Logging message for on vote remove was reset to default.\n{}".format(
                        box(_default_remove, lang="json")
                    )
                )
                return
            await cast(Group, cast(Group, self.config.guild(ctx.guild).log).message).remove.set(
                message
            )
            await ctx.send(
                "Logging message for on vote remove was configured to:\n{}".format(
                    box(str(message), lang="json")
                )
            )
        else:
            raise commands.UserFeedbackCheckFailure("Invalid type. Available: `add` or `remove`.")

    @cast(commands.Group, _poll_log).command(
        name="settings", aliases=["showsettings", "show", "ss"]
    )
    async def _poll_log_settings(self, ctx: commands.GuildContext):
        """
        View the settings for poll logging.
        """
        config: Dict[str, Union[bool, Union[Optional[int], Dict[str, str]]]] = (
            await self.config.guild(ctx.guild).log()
        )
        embed: discord.Embed = discord.Embed(
            title="Poll Logging Settings!",
            color=await ctx.embed_color(),
            description=(
                """
                **Toggle** : {}\n
                **Channel**: {}\n 
                """.format(
                    config.get("toggle", False),
                    (
                        channel.mention
                        if (channel := ctx.guild.get_channel(config.get("channel", None)))
                        else None
                    ),
                )
            ),
        )
        embed.add_field(
            name="On Vote Add:",
            value=box(cast(Dict[str, str], config["message"]).get("add", _default_add)),
            inline=False,
        )
        embed.add_field(
            name="On Vote Remove:",
            value=box(cast(Dict[str, str], config["message"]).get("remove", _default_remove)),
            inline=False,
        )
        embed.set_thumbnail(url=icon.url if (icon := ctx.guild.icon) else None)
        await ctx.send(
            embed=embed,
            reference=ctx.message.to_reference(fail_if_not_exists=False),
            allowed_mentions=discord.AllowedMentions(replied_user=False),
        )<|MERGE_RESOLUTION|>--- conflicted
+++ resolved
@@ -32,13 +32,8 @@
 from redbot.core import commands
 from redbot.core.bot import Red
 from redbot.core.config import Config, Group, Value
-<<<<<<< HEAD
 from redbot.core.utils.views import SimpleMenu
 from redbot.core.utils.chat_formatting import box, pagify, humanize_list
-=======
-from redbot.core.utils.chat_formatting import box, pagify
-from redbot.core.utils.views import SimpleMenu
->>>>>>> 5a680dff
 
 from ._tagscript import (
     PollAdapter,
