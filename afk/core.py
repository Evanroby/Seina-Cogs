--- conflicted
+++ resolved
@@ -175,7 +175,6 @@
             afk_time = await member_config.afk_time()
             data = await self.config.member(message.author)()  # type: ignore
             time_difference = datetime.now().timestamp() - afk_time
-<<<<<<< HEAD
             if time_difference > 10:
                 await member_config.afk_status.clear()
                 await member_config.afk_message.clear()
@@ -193,30 +192,6 @@
                     allowed_mentions=discord.AllowedMentions(replied_user=False),
                     view=_view,
                 )
-=======
-            if await self.config.guild(message.guild).toggle_nickname():
-                if not message.guild.me.guild_permissions.manage_nicknames:
-                    # If the bot doesn't have manage nicknames perms anymore, disable the feature.
-                    await self.config.guild(message.guild).toggle_nickname.set(False)
-                await self._update_nickname(message.author)  # type: ignore
-                return
-            ctx = await self.bot.get_context(message)
-            _view = AFKView(ctx, self, data)
-            _view._message = await message.channel.send(
-                embed=discord.Embed(
-                    title="Your AFK has been removed!",
-                    color=message.author.color,
-                ),
-                reference=message.to_reference(fail_if_not_exists=False),
-                allowed_mentions=discord.AllowedMentions(replied_user=False),
-                view=_view,
-            )
-            if time_difference > 10:
-                await member_config.afk_status.clear()
-                await member_config.afk_message.clear()
-                await member_config.afk_time.clear()
-                await member_config.pings.clear()
->>>>>>> 5b008078
                 return
 
         for member in message.mentions:
