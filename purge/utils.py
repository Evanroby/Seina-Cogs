--- conflicted
+++ resolved
@@ -1,4 +1,3 @@
-<<<<<<< HEAD
 """
 MIT License
 
@@ -23,9 +22,6 @@
 SOFTWARE.
 """
 
-import re
-=======
->>>>>>> 4f18a5dc
 import datetime
 import re
 import types
